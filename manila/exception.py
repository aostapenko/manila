# vim: tabstop=4 shiftwidth=4 softtabstop=4

# Copyright 2010 United States Government as represented by the
# Administrator of the National Aeronautics and Space Administration.
# All Rights Reserved.
#
#    Licensed under the Apache License, Version 2.0 (the "License"); you may
#    not use this file except in compliance with the License. You may obtain
#    a copy of the License at
#
#         http://www.apache.org/licenses/LICENSE-2.0
#
#    Unless required by applicable law or agreed to in writing, software
#    distributed under the License is distributed on an "AS IS" BASIS, WITHOUT
#    WARRANTIES OR CONDITIONS OF ANY KIND, either express or implied. See the
#    License for the specific language governing permissions and limitations
#    under the License.

"""Manila base exception handling.

Includes decorator for re-raising Manila-type exceptions.

SHOULD include dedicated exception logging.

"""

from oslo.config import cfg
import webob.exc


from manila.openstack.common import log as logging

LOG = logging.getLogger(__name__)

exc_log_opts = [
    cfg.BoolOpt('fatal_exception_format_errors',
                default=False,
                help='make exception message format errors fatal'),
]

CONF = cfg.CONF
CONF.register_opts(exc_log_opts)


class ConvertedException(webob.exc.WSGIHTTPException):
    def __init__(self, code=0, title="", explanation=""):
        self.code = code
        self.title = title
        self.explanation = explanation
        super(ConvertedException, self).__init__()


class ProcessExecutionError(IOError):
    def __init__(self, stdout=None, stderr=None, exit_code=None, cmd=None,
                 description=None):
        self.exit_code = exit_code
        self.stderr = stderr
        self.stdout = stdout
        self.cmd = cmd
        self.description = description

        if description is None:
            description = _('Unexpected error while running command.')
        if exit_code is None:
            exit_code = '-'
        message = _('%(description)s\nCommand: %(cmd)s\n'
                    'Exit code: %(exit_code)s\nStdout: %(stdout)r\n'
                    'Stderr: %(stderr)r') % locals()
        IOError.__init__(self, message)


class Error(Exception):
    pass


class DBError(Error):
    """Wraps an implementation specific exception."""
    def __init__(self, inner_exception=None):
        self.inner_exception = inner_exception
        super(DBError, self).__init__(str(inner_exception))


def wrap_db_error(f):
    def _wrap(*args, **kwargs):
        try:
            return f(*args, **kwargs)
        except UnicodeEncodeError:
            raise InvalidUnicodeParameter()
        except Exception, e:
            LOG.exception(_('DB exception wrapped.'))
            raise DBError(e)
    _wrap.func_name = f.func_name
    return _wrap


class ManilaException(Exception):
    """Base Manila Exception

    To correctly use this class, inherit from it and define
    a 'message' property. That message will get printf'd
    with the keyword arguments provided to the constructor.

    """
    message = _("An unknown exception occurred.")
    code = 500
    headers = {}
    safe = False

    def __init__(self, message=None, **kwargs):
        self.kwargs = kwargs

        if 'code' not in self.kwargs:
            try:
                self.kwargs['code'] = self.code
            except AttributeError:
                pass

        if not message:
            try:
                message = self.message % kwargs

            except Exception as e:
                # kwargs doesn't match a variable in the message
                # log the issue and the kwargs
                LOG.exception(_('Exception in string format operation'))
                for name, value in kwargs.iteritems():
                    LOG.error("%s: %s" % (name, value))
                if CONF.fatal_exception_format_errors:
                    raise e
                else:
                    # at least get the core message out if something happened
                    message = self.message

        self.msg = message
        super(ManilaException, self).__init__(message)


class NetworkException(ManilaException):
    message = _("Exception due to network failure")


class GlanceConnectionFailed(ManilaException):
    message = _("Connection to glance failed") + ": %(reason)s"


class NotAuthorized(ManilaException):
    message = _("Not authorized.")
    code = 403


class AdminRequired(NotAuthorized):
    message = _("User does not have admin privileges")


class PolicyNotAuthorized(NotAuthorized):
    message = _("Policy doesn't allow %(action)s to be performed.")


class ImageNotAuthorized(ManilaException):
    message = _("Not authorized for image %(image_id)s.")


class Invalid(ManilaException):
    message = _("Unacceptable parameters.")
    code = 400


class SfJsonEncodeFailure(ManilaException):
    message = _("Failed to load data into json format")


class InvalidRequest(Invalid):
    message = _("The request is invalid.")


class InvalidResults(Invalid):
    message = _("The results are invalid.")


class InvalidInput(Invalid):
    message = _("Invalid input received") + ": %(reason)s"


class InvalidContentType(Invalid):
    message = _("Invalid content type %(content_type)s.")


class InvalidUnicodeParameter(Invalid):
    message = _("Invalid Parameter: "
                "Unicode is not supported by the current database.")


# Cannot be templated as the error syntax varies.
# msg needs to be constructed when raised.
class InvalidParameterValue(Invalid):
    message = _("%(err)s")


class ServiceUnavailable(Invalid):
    message = _("Service is unavailable at this time.")


class ImageUnacceptable(Invalid):
    message = _("Image %(image_id)s is unacceptable: %(reason)s")


class InvalidUUID(Invalid):
    message = _("Expected a uuid but received %(uuid).")


class NotFound(ManilaException):
    message = _("Resource could not be found.")
    code = 404
    safe = True


class InvalidImageRef(Invalid):
    message = _("Invalid image href %(image_href)s.")


class ImageNotFound(NotFound):
    message = _("Image %(image_id)s could not be found.")


class ServiceNotFound(NotFound):
    message = _("Service %(service_id)s could not be found.")


class HostNotFound(NotFound):
    message = _("Host %(host)s could not be found.")


class SchedulerHostFilterNotFound(NotFound):
    message = _("Scheduler Host Filter %(filter_name)s could not be found.")


class SchedulerHostWeigherNotFound(NotFound):
    message = _("Scheduler Host Weigher %(weigher_name)s could not be found.")


class HostBinaryNotFound(NotFound):
    message = _("Could not find binary %(binary)s on host %(host)s.")


class InvalidReservationExpiration(Invalid):
    message = _("Invalid reservation expiration %(expire)s.")


class InvalidQuotaValue(Invalid):
    msg_fmt = _("Change would make usage less than 0 for the following "
                "resources: %(unders)s")


class QuotaNotFound(NotFound):
    msg_fmt = _("Quota could not be found")


class QuotaExists(ManilaException):
    msg_fmt = _("Quota exists for project %(project_id)s, "
                "resource %(resource)s")


class QuotaResourceUnknown(QuotaNotFound):
    msg_fmt = _("Unknown quota resources %(unknown)s.")


class ProjectUserQuotaNotFound(QuotaNotFound):
    msg_fmt = _("Quota for user %(user_id)s in project %(project_id)s "
                "could not be found.")


class ProjectQuotaNotFound(QuotaNotFound):
    msg_fmt = _("Quota for project %(project_id)s could not be found.")


class QuotaClassNotFound(QuotaNotFound):
    msg_fmt = _("Quota class %(class_name)s could not be found.")


class QuotaUsageNotFound(QuotaNotFound):
    msg_fmt = _("Quota usage for project %(project_id)s could not be found.")


class ReservationNotFound(QuotaNotFound):
    msg_fmt = _("Quota reservation %(uuid)s could not be found.")


class OverQuota(ManilaException):
    msg_fmt = _("Quota exceeded for resources: %(overs)s")


class MigrationNotFound(NotFound):
    message = _("Migration %(migration_id)s could not be found.")


class MigrationNotFoundByStatus(MigrationNotFound):
    message = _("Migration not found for instance %(instance_id)s "
                "with status %(status)s.")


class FileNotFound(NotFound):
    message = _("File %(file_path)s could not be found.")


class ClassNotFound(NotFound):
    message = _("Class %(class_name)s could not be found: %(exception)s")


class NotAllowed(ManilaException):
    message = _("Action not allowed.")


#TODO(bcwaldon): EOL this exception!
class Duplicate(ManilaException):
    pass


class KeyPairExists(Duplicate):
    message = _("Key pair %(key_name)s already exists.")


class MigrationError(ManilaException):
    message = _("Migration error") + ": %(reason)s"


class MalformedRequestBody(ManilaException):
    message = _("Malformed message body: %(reason)s")


class ConfigNotFound(NotFound):
    message = _("Could not find config at %(path)s")


class PasteAppNotFound(NotFound):
    message = _("Could not load paste app '%(name)s' from %(path)s")


class NoValidHost(ManilaException):
    message = _("No valid host was found. %(reason)s")


class WillNotSchedule(ManilaException):
    message = _("Host %(host)s is not up or doesn't exist.")


class QuotaError(ManilaException):
    message = _("Quota exceeded") + ": code=%(code)s"
    code = 413
    headers = {'Retry-After': 0}
    safe = True


class ShareSizeExceedsAvailableQuota(QuotaError):
    message = _("Requested share or snapshot exceeds "
                "allowed Gigabytes quota")


class ShareSizeExceedsQuota(QuotaError):
    message = _("Maximum share/snapshot size exceeded")


class ShareLimitExceeded(QuotaError):
    message = _("Maximum number of shares allowed (%(allowed)d) exceeded")


class SnapshotLimitExceeded(QuotaError):
    message = _("Maximum number of snapshots allowed (%(allowed)d) exceeded")


class Duplicate3PARHost(ManilaException):
    message = _("3PAR Host already exists: %(err)s.  %(info)s")


class Invalid3PARDomain(ManilaException):
    message = _("Invalid 3PAR Domain: %(err)s")


class SolidFireAPIException(ManilaException):
    message = _("Bad response from SolidFire API")


class SolidFireAPIDataException(SolidFireAPIException):
    message = _("Error in SolidFire API response: data=%(data)s")


class UnknownCmd(Invalid):
    message = _("Unknown or unsupported command %(cmd)s")


class MalformedResponse(Invalid):
    message = _("Malformed response to command %(cmd)s: %(reason)s")


class BadHTTPResponseStatus(ManilaException):
    message = _("Bad HTTP response status %(status)s")


class FailedCmdWithDump(ManilaException):
    message = _("Operation failed with status=%(status)s. Full dump: %(data)s")


class InstanceNotFound(NotFound):
    message = _("Instance %(instance_id)s could not be found.")


class ShareBackendAPIException(ManilaException):
    message = _("Bad or unexpected response from the storage share "
                "backend API: %(data)s")


class NfsException(ManilaException):
    message = _("Unknown NFS exception")


class NfsNoSharesMounted(NotFound):
    message = _("No mounted NFS shares found")


class NfsNoSuitableShareFound(NotFound):
    message = _("There is no share which can host %(share_size)sG")


class GlusterfsException(ManilaException):
    message = _("Unknown Gluster exception")


class GlusterfsNoSharesMounted(NotFound):
    message = _("No mounted Gluster shares found")


class GlusterfsNoSuitableShareFound(NotFound):
    message = _("There is no share which can host %(share_size)sG")


class ImageCopyFailure(Invalid):
    message = _("Failed to copy image to share")


class InvalidShare(ManilaException):
    message = _("Invalid share: %(reason)s")


class PortLimitExceeded(QuotaError):
    message = _("Maximum number of ports exceeded")


class ShareAccessNotFound(NotFound):
    message = _("Access_id %(access_id)s not found")


class ShareAccessExists(Duplicate):
    message = _("Share access %(access_type)s:%(access)s exists")


class InvalidShareAccess(ManilaException):
    message = _("Invalid access_rule: %(reason)s")


class ShareIsBusy(ManilaException):
    message = _("Deleting $(share_name) share that used")


class ShareBackendException(ManilaException):
    message = _("Share backend error: %(msg)s")


class ShareSnapshotNotFound(NotFound):
    message = _("Snapshot %(snapshot_id)s could not be found.")


class ShareSnapshotIsBusy(ManilaException):
    message = _("Deleting snapshot %(snapshot_name)s that has "
                "dependent shares.")


class InvalidShareSnapshot(ManilaException):
    message = _("Invalid share snapshot: %(reason)s")


class SwiftConnectionFailed(ManilaException):
    message = _("Connection to swift failed") + ": %(reason)s"


<<<<<<< HEAD
class ShareMetadataNotFound(NotFound):
    message = _("Metadata item is not found")


class InvalidShareMetadata(Invalid):
    message = _("Invalid metadata")


class InvalidShareMetadataSize(Invalid):
    message = _("Invalid metadata size")
=======
class SubnetIsAlreadyAssociated(ManilaException):
    message = _("Subnet %(subnet_id)s is already associated"
                "to share %(share_id)s")


class SubnetIsNotAdded(ManilaException):
    message = _("Subnet %(subnet_id)s is not added")


class SubnetIsAlreadyAdded(ManilaException):
    message = _("Subnet %(subnet_id)s is already added")


class SubnetIsNotAssociated(ManilaException):
    message = _("Subnet %(subnet_id)s is not associated"
                "to share %(share_id)s")
>>>>>>> 851b612b
<|MERGE_RESOLUTION|>--- conflicted
+++ resolved
@@ -481,7 +481,6 @@
     message = _("Connection to swift failed") + ": %(reason)s"
 
 
-<<<<<<< HEAD
 class ShareMetadataNotFound(NotFound):
     message = _("Metadata item is not found")
 
@@ -492,7 +491,8 @@
 
 class InvalidShareMetadataSize(Invalid):
     message = _("Invalid metadata size")
-=======
+
+
 class SubnetIsAlreadyAssociated(ManilaException):
     message = _("Subnet %(subnet_id)s is already associated"
                 "to share %(share_id)s")
@@ -508,5 +508,4 @@
 
 class SubnetIsNotAssociated(ManilaException):
     message = _("Subnet %(subnet_id)s is not associated"
-                "to share %(share_id)s")
->>>>>>> 851b612b
+                "to share %(share_id)s")
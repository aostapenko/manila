--- conflicted
+++ resolved
@@ -1052,8 +1052,8 @@
     if session is None:
         session = get_session()
     return model_query(context, models.Share, session=session).\
-<<<<<<< HEAD
-            options(joinedload('share_metadata'))
+            options(joinedload('share_metadata')).\
+            options(joinedload('subnets'))
 
 
 def _metadata_refs(metadata_dict, meta_class):
@@ -1065,9 +1065,6 @@
             metadata_ref['value'] = v
             metadata_refs.append(metadata_ref)
     return metadata_refs
-=======
-                    options(joinedload('subnets'))
->>>>>>> 851b612b
 
 
 @require_context
@@ -1324,7 +1321,6 @@
         return snapshot_ref
 
 
-<<<<<<< HEAD
 #################################
 
 
@@ -1419,7 +1415,8 @@
         raise exception.ShareMetadataNotFound(metadata_key=key,
                                               share_id=share_id)
     return result
-=======
+
+
 ############################################################
 
 
@@ -1519,5 +1516,4 @@
     if not assoc_ref:
         raise exception.SubnetIsNotAssociated(subnet_id=subnet_ref.id,
                                               share_id=share_id)
-    assoc_ref.delete(session=session)
->>>>>>> 851b612b
+    assoc_ref.delete(session=session)
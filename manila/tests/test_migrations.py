# vim: tabstop=4 shiftwidth=4 softtabstop=4

# Copyright 2010-2011 OpenStack, LLC
# All Rights Reserved.
#
#    Licensed under the Apache License, Version 2.0 (the "License"); you may
#    not use this file except in compliance with the License. You may obtain
#    a copy of the License at
#
#         http://www.apache.org/licenses/LICENSE-2.0
#
#    Unless required by applicable law or agreed to in writing, software
#    distributed under the License is distributed on an "AS IS" BASIS, WITHOUT
#    WARRANTIES OR CONDITIONS OF ANY KIND, either express or implied. See the
#    License for the specific language governing permissions and limitations
#    under the License.

"""
Tests for database migrations. This test case reads the configuration
file test_migrations.conf for database connection settings
to use in the tests. For each connection found in the config file,
the test case runs a series of test cases to ensure that migrations work
properly both upgrading and downgrading, and that no data loss occurs
if possible.
"""

import commands
import ConfigParser
import os
import urlparse
import uuid

from migrate.versioning import repository
import sqlalchemy

import manila.db.migration as migration
import manila.db.sqlalchemy.migrate_repo
from manila.db.sqlalchemy.migration import versioning_api as migration_api
from manila.openstack.common import log as logging
from manila import test

LOG = logging.getLogger('manila.tests.test_migrations')


def _get_connect_string(backend,
                        user="openstack_citest",
                        passwd="openstack_citest",
                        database="openstack_citest"):
    """
    Try to get a connection with a very specific set of values, if we get
    these then we'll run the tests, otherwise they are skipped
    """
    if backend == "postgres":
        backend = "postgresql+psycopg2"

    return ("%(backend)s://%(user)s:%(passwd)s@localhost/%(database)s"
            % locals())


def _is_mysql_avail(**kwargs):
    return _is_backend_avail('mysql', **kwargs)


def _is_backend_avail(backend,
                      user="openstack_citest",
                      passwd="openstack_citest",
                      database="openstack_citest"):
    try:
        if backend == "mysql":
            connect_uri = _get_connect_string("mysql", user=user,
                                              passwd=passwd, database=database)
        elif backend == "postgres":
            connect_uri = _get_connect_string("postgres", user=user,
                                              passwd=passwd, database=database)
        engine = sqlalchemy.create_engine(connect_uri)
        connection = engine.connect()
    except Exception:
        # intentionally catch all to handle exceptions even if we don't
        # have any backend code loaded.
        return False
    else:
        connection.close()
        engine.dispose()
        return True


def _have_mysql():
    present = os.environ.get('NOVA_TEST_MYSQL_PRESENT')
    if present is None:
        return _is_backend_avail('mysql')
    return present.lower() in ('', 'true')


def get_table(engine, name):
    """Returns an sqlalchemy table dynamically from db.

    Needed because the models don't work for us in migrations
    as models will be far out of sync with the current data."""
    metadata = sqlalchemy.schema.MetaData()
    metadata.bind = engine
    return sqlalchemy.Table(name, metadata, autoload=True)


class TestMigrations(test.TestCase):
    """Test sqlalchemy-migrate migrations."""

    DEFAULT_CONFIG_FILE = os.path.join(os.path.dirname(__file__),
                                       'test_migrations.conf')
    # Test machines can set the MANILA_TEST_MIGRATIONS_CONF variable
    # to override the location of the config file for migration testing
    CONFIG_FILE_PATH = os.environ.get('MANILA_TEST_MIGRATIONS_CONF',
                                      DEFAULT_CONFIG_FILE)
    MIGRATE_FILE = manila.db.sqlalchemy.migrate_repo.__file__
    REPOSITORY = repository.Repository(
        os.path.abspath(os.path.dirname(MIGRATE_FILE)))

    def setUp(self):
        super(TestMigrations, self).setUp()

        self.snake_walk = False
        self.test_databases = {}

        # Load test databases from the config file. Only do this
        # once. No need to re-run this on each test...
        LOG.debug('config_path is %s' % TestMigrations.CONFIG_FILE_PATH)
        if not self.test_databases:
            if os.path.exists(TestMigrations.CONFIG_FILE_PATH):
                cp = ConfigParser.RawConfigParser()
                try:
                    cp.read(TestMigrations.CONFIG_FILE_PATH)
                    defaults = cp.defaults()
                    for key, value in defaults.items():
                        self.test_databases[key] = value
                    self.snake_walk = cp.getboolean('walk_style', 'snake_walk')
                except ConfigParser.ParsingError, e:
                    self.fail("Failed to read test_migrations.conf config "
                              "file. Got error: %s" % e)
            else:
                self.fail("Failed to find test_migrations.conf config "
                          "file.")

        self.engines = {}
        for key, value in self.test_databases.items():
            self.engines[key] = sqlalchemy.create_engine(value)

        # We start each test case with a completely blank slate.
        self._reset_databases()

    def tearDown(self):

        # We destroy the test data store between each test case,
        # and recreate it, which ensures that we have no side-effects
        # from the tests
        self._reset_databases()
        super(TestMigrations, self).tearDown()

    def _reset_databases(self):
        def execute_cmd(cmd=None):
            status, output = commands.getstatusoutput(cmd)
            LOG.debug(output)
            self.assertEqual(0, status)
        for key, engine in self.engines.items():
            conn_string = self.test_databases[key]
            conn_pieces = urlparse.urlparse(conn_string)
            engine.dispose()
            if conn_string.startswith('sqlite'):
                # We can just delete the SQLite database, which is
                # the easiest and cleanest solution
                db_path = conn_pieces.path.strip('/')
                if os.path.exists(db_path):
                    os.unlink(db_path)
                # No need to recreate the SQLite DB. SQLite will
                # create it for us if it's not there...
            elif conn_string.startswith('mysql'):
                # We can execute the MySQL client to destroy and re-create
                # the MYSQL database, which is easier and less error-prone
                # than using SQLAlchemy to do this via MetaData...trust me.
                database = conn_pieces.path.strip('/')
                loc_pieces = conn_pieces.netloc.split('@')
                host = loc_pieces[1]
                auth_pieces = loc_pieces[0].split(':')
                user = auth_pieces[0]
                password = ""
                if len(auth_pieces) > 1:
                    if auth_pieces[1].strip():
                        password = "-p\"%s\"" % auth_pieces[1]
                sql = ("drop database if exists %(database)s; "
                       "create database %(database)s;") % locals()
                cmd = ("mysql -u \"%(user)s\" %(password)s -h %(host)s "
                       "-e \"%(sql)s\"") % locals()
                execute_cmd(cmd)
            elif conn_string.startswith('postgresql'):
                database = conn_pieces.path.strip('/')
                loc_pieces = conn_pieces.netloc.split('@')
                host = loc_pieces[1]

                auth_pieces = loc_pieces[0].split(':')
                user = auth_pieces[0]
                password = ""
                if len(auth_pieces) > 1:
                    password = auth_pieces[1].strip()
                # note(krtaylor): File creation problems with tests in
                # venv using .pgpass authentication, changed to
                # PGPASSWORD environment variable which is no longer
                # planned to be deprecated
                os.environ['PGPASSWORD'] = password
                os.environ['PGUSER'] = user
                # note(boris-42): We must create and drop database, we can't
                # drop database which we have connected to, so for such
                # operations there is a special database template1.
                sqlcmd = ("psql -w -U %(user)s -h %(host)s -c"
                          " '%(sql)s' -d template1")
                sql = ("drop database if exists %(database)s;") % locals()
                droptable = sqlcmd % locals()
                execute_cmd(droptable)
                sql = ("create database %(database)s;") % locals()
                createtable = sqlcmd % locals()
                execute_cmd(createtable)
                os.unsetenv('PGPASSWORD')
                os.unsetenv('PGUSER')

    def test_walk_versions(self):
        """
        Walks all version scripts for each tested database, ensuring
        that there are no errors in the version scripts for each engine
        """
        for key, engine in self.engines.items():
            self._walk_versions(engine, self.snake_walk)

    def test_mysql_connect_fail(self):
        """
        Test that we can trigger a mysql connection failure and we fail
        gracefully to ensure we don't break people without mysql
        """
        if _is_mysql_avail(user="openstack_cifail"):
            self.fail("Shouldn't have connected")

    @test.skip_unless(_have_mysql(), "mysql not available")
    def test_mysql_innodb(self):
        """
        Test that table creation on mysql only builds InnoDB tables
        """
        # add this to the global lists to make reset work with it, it's removed
        # automaticaly in tearDown so no need to clean it up here.
        connect_string = _get_connect_string('mysql')
        engine = sqlalchemy.create_engine(connect_string)
        self.engines["mysqlcitest"] = engine
        self.test_databases["mysqlcitest"] = connect_string

        # build a fully populated mysql database with all the tables
        self._reset_databases()
        self._walk_versions(engine, False, False)

        uri = _get_connect_string('mysql', database="information_schema")
        connection = sqlalchemy.create_engine(uri).connect()

        # sanity check
        total = connection.execute("SELECT count(*) "
                                   "from information_schema.TABLES "
                                   "where TABLE_SCHEMA='openstack_citest'")
        self.assertTrue(total.scalar() > 0, "No tables found. Wrong schema?")

        noninnodb = connection.execute("SELECT count(*) "
                                       "from information_schema.TABLES "
                                       "where TABLE_SCHEMA='openstack_citest' "
                                       "and ENGINE!='InnoDB' "
                                       "and TABLE_NAME!='migrate_version'")
        count = noninnodb.scalar()
        self.assertEqual(count, 0, "%d non InnoDB tables created" % count)

    def test_postgresql_connect_fail(self):
        """
        Test that we can trigger a postgres connection failure and we fail
        gracefully to ensure we don't break people without postgres
        """
        if _is_backend_avail('postgres', user="openstack_cifail"):
            self.fail("Shouldn't have connected")

    @test.skip_unless(_is_backend_avail('postgres'),
                      "postgresql not available")
    def test_postgresql_opportunistically(self):
        # add this to the global lists to make reset work with it, it's removed
        # automatically in tearDown so no need to clean it up here.
        connect_string = _get_connect_string("postgres")
        engine = sqlalchemy.create_engine(connect_string)
        self.engines["postgresqlcitest"] = engine
        self.test_databases["postgresqlcitest"] = connect_string

        # build a fully populated postgresql database with all the tables
        self._reset_databases()
        self._walk_versions(engine, False, False)

    def _walk_versions(self, engine=None, snake_walk=False, downgrade=True):
        # Determine latest version script from the repo, then
        # upgrade from 1 through to the latest, with no data
        # in the databases. This just checks that the schema itself
        # upgrades successfully.

        # Place the database under version control
        migration_api.version_control(engine,
                                      TestMigrations.REPOSITORY,
                                      migration.INIT_VERSION)
        self.assertEqual(migration.INIT_VERSION,
                         migration_api.db_version(engine,
                                                  TestMigrations.REPOSITORY))

        migration_api.upgrade(engine, TestMigrations.REPOSITORY,
                              migration.INIT_VERSION + 1)

        LOG.debug('latest version is %s' % TestMigrations.REPOSITORY.latest)

        for version in xrange(migration.INIT_VERSION + 2,
                              TestMigrations.REPOSITORY.latest + 1):
            # upgrade -> downgrade -> upgrade
            self._migrate_up(engine, version, with_data=True)
            if snake_walk:
                self._migrate_down(engine, version - 1)
                self._migrate_up(engine, version)

        if downgrade:
            # Now walk it back down to 0 from the latest, testing
            # the downgrade paths.
            for version in reversed(
                xrange(migration.INIT_VERSION + 1,
                       TestMigrations.REPOSITORY.latest)):
                # downgrade -> upgrade -> downgrade
                self._migrate_down(engine, version)
                if snake_walk:
                    self._migrate_up(engine, version + 1)
                    self._migrate_down(engine, version)

    def _migrate_down(self, engine, version):
        migration_api.downgrade(engine,
                                TestMigrations.REPOSITORY,
                                version)
        self.assertEqual(version,
                         migration_api.db_version(engine,
                                                  TestMigrations.REPOSITORY))

    def _migrate_up(self, engine, version, with_data=False):
        """migrate up to a new version of the db.

        We allow for data insertion and post checks at every
        migration version with special _prerun_### and
        _check_### functions in the main test.
        """
        # NOTE(sdague): try block is here because it's impossible to debug
        # where a failed data migration happens otherwise
        try:
            if with_data:
                data = None
                prerun = getattr(self, "_prerun_%3.3d" % version, None)
                if prerun:
                    data = prerun(engine)

            migration_api.upgrade(engine,
                                  TestMigrations.REPOSITORY,
                                  version)
            self.assertEqual(
                version,
                migration_api.db_version(engine,
                                         TestMigrations.REPOSITORY))

            if with_data:
                check = getattr(self, "_check_%3.3d" % version, None)
                if check:
                    check(engine, data)
        except Exception:
            LOG.error("Failed to migrate to version %s on engine %s" %
                      (version, engine))
            raise

    def test_migration_006(self):
<<<<<<< HEAD
        """Test adding share_metadata table works correctly."""
=======
        """Test adding subnets table works correctly."""
>>>>>>> 851b612b
        for (key, engine) in self.engines.items():
            migration_api.version_control(engine,
                                          TestMigrations.REPOSITORY,
                                          migration.INIT_VERSION)
            migration_api.upgrade(engine, TestMigrations.REPOSITORY, 5)
            metadata = sqlalchemy.schema.MetaData()
            metadata.bind = engine

            migration_api.upgrade(engine, TestMigrations.REPOSITORY, 6)

            self.assertTrue(engine.dialect.has_table(engine.connect(),
<<<<<<< HEAD
                                                     "share_metadata"))
            share_metadata = sqlalchemy.Table('share_metadata',
                                                    metadata,
                                                    autoload=True)

            self.assertIsInstance(share_metadata.c.created_at.type,
                                  sqlalchemy.types.DATETIME)
            self.assertIsInstance(share_metadata.c.updated_at.type,
                                  sqlalchemy.types.DATETIME)
            self.assertIsInstance(share_metadata.c.deleted_at.type,
                                  sqlalchemy.types.DATETIME)
            self.assertIsInstance(share_metadata.c.deleted.type,
                                  sqlalchemy.types.BOOLEAN)
            self.assertIsInstance(share_metadata.c.id.type,
                                  sqlalchemy.types.INTEGER)
            self.assertIsInstance(share_metadata.c.share_id.type,
                                  sqlalchemy.types.VARCHAR)
            self.assertIsInstance(share_metadata.c.key.type,
                                  sqlalchemy.types.VARCHAR)
            self.assertIsInstance(share_metadata.c.value.type,
=======
                                    "neutron_subnets"))
            self.assertTrue(engine.dialect.has_table(engine.connect(),
                                    "neutron_subnet_share_associations"))

            subnets = sqlalchemy.Table('neutron_subnets',
                                       metadata, autoload=True)

            self.assertIsInstance(subnets.c.created_at.type,
                                  sqlalchemy.types.DATETIME)
            self.assertIsInstance(subnets.c.updated_at.type,
                                  sqlalchemy.types.DATETIME)
            self.assertIsInstance(subnets.c.deleted_at.type,
                                  sqlalchemy.types.DATETIME)
            self.assertIsInstance(subnets.c.deleted.type,
                                  sqlalchemy.types.BOOLEAN)
            self.assertIsInstance(subnets.c.id.type,
                                  sqlalchemy.types.INTEGER)
            self.assertIsInstance(subnets.c.net_id.type,
                                  sqlalchemy.types.VARCHAR)
            self.assertIsInstance(subnets.c.subnet_id.type,
                                  sqlalchemy.types.VARCHAR)
            self.assertIsInstance(subnets.c.port_id.type,
                                  sqlalchemy.types.VARCHAR)
            self.assertIsInstance(subnets.c.mac_address.type,
                                  sqlalchemy.types.VARCHAR)
            self.assertIsInstance(subnets.c.fixed_ip.type,
                                  sqlalchemy.types.VARCHAR)
            self.assertIsInstance(subnets.c.state.type,
                                  sqlalchemy.types.VARCHAR)

            subnet_assoc = sqlalchemy.\
                            Table('neutron_subnet_share_associations',
                                  metadata, autoload=True)

            self.assertIsInstance(subnet_assoc.c.created_at.type,
                                  sqlalchemy.types.DATETIME)
            self.assertIsInstance(subnet_assoc.c.updated_at.type,
                                  sqlalchemy.types.DATETIME)
            self.assertIsInstance(subnet_assoc.c.deleted_at.type,
                                  sqlalchemy.types.DATETIME)
            self.assertIsInstance(subnet_assoc.c.deleted.type,
                                  sqlalchemy.types.BOOLEAN)
            self.assertIsInstance(subnet_assoc.c.subnet_id.type,
                                  sqlalchemy.types.INTEGER)
            self.assertIsInstance(subnet_assoc.c.share_id.type,
>>>>>>> 851b612b
                                  sqlalchemy.types.VARCHAR)

            migration_api.downgrade(engine, TestMigrations.REPOSITORY, 5)

            self.assertFalse(engine.dialect.has_table(engine.connect(),
<<<<<<< HEAD
                                                      "share_metadata"))
=======
                                     "neutron_subnets"))
            self.assertFalse(engine.dialect.has_table(engine.connect(),
                                     "neutron_subnet_share_associations"))
>>>>>>> 851b612b
<|MERGE_RESOLUTION|>--- conflicted
+++ resolved
@@ -371,11 +371,7 @@
             raise
 
     def test_migration_006(self):
-<<<<<<< HEAD
         """Test adding share_metadata table works correctly."""
-=======
-        """Test adding subnets table works correctly."""
->>>>>>> 851b612b
         for (key, engine) in self.engines.items():
             migration_api.version_control(engine,
                                           TestMigrations.REPOSITORY,
@@ -387,7 +383,6 @@
             migration_api.upgrade(engine, TestMigrations.REPOSITORY, 6)
 
             self.assertTrue(engine.dialect.has_table(engine.connect(),
-<<<<<<< HEAD
                                                      "share_metadata"))
             share_metadata = sqlalchemy.Table('share_metadata',
                                                     metadata,
@@ -408,7 +403,26 @@
             self.assertIsInstance(share_metadata.c.key.type,
                                   sqlalchemy.types.VARCHAR)
             self.assertIsInstance(share_metadata.c.value.type,
-=======
+                                  sqlalchemy.types.VARCHAR)
+
+            migration_api.downgrade(engine, TestMigrations.REPOSITORY, 5)
+
+            self.assertFalse(engine.dialect.has_table(engine.connect(),
+                                                      "share_metadata"))
+
+    def test_migration_007(self):
+        """Test adding subnets table works correctly."""
+        for (key, engine) in self.engines.items():
+            migration_api.version_control(engine,
+                                          TestMigrations.REPOSITORY,
+                                          migration.INIT_VERSION)
+            migration_api.upgrade(engine, TestMigrations.REPOSITORY, 6)
+            metadata = sqlalchemy.schema.MetaData()
+            metadata.bind = engine
+
+            migration_api.upgrade(engine, TestMigrations.REPOSITORY, 7)
+
+            self.assertTrue(engine.dialect.has_table(engine.connect(),
                                     "neutron_subnets"))
             self.assertTrue(engine.dialect.has_table(engine.connect(),
                                     "neutron_subnet_share_associations"))
@@ -454,16 +468,11 @@
             self.assertIsInstance(subnet_assoc.c.subnet_id.type,
                                   sqlalchemy.types.INTEGER)
             self.assertIsInstance(subnet_assoc.c.share_id.type,
->>>>>>> 851b612b
-                                  sqlalchemy.types.VARCHAR)
-
-            migration_api.downgrade(engine, TestMigrations.REPOSITORY, 5)
+                                  sqlalchemy.types.VARCHAR)
+
+            migration_api.downgrade(engine, TestMigrations.REPOSITORY, 6)
 
             self.assertFalse(engine.dialect.has_table(engine.connect(),
-<<<<<<< HEAD
-                                                      "share_metadata"))
-=======
                                      "neutron_subnets"))
             self.assertFalse(engine.dialect.has_table(engine.connect(),
-                                     "neutron_subnet_share_associations"))
->>>>>>> 851b612b
+                                     "neutron_subnet_share_associations"))